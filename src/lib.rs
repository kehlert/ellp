/*!
Linear programming library that provides primal and dual simplex solvers. Both solvers are currently working for a small set of test problems. This library is an *early work-in-progress*.

## Examples

Here is example code that sets up a linear program, and then solves it with both the primal and dual simplex solvers.

First we setup the problem


```
use ellp::*;

let mut prob = Problem::new();

let x1 = prob
    .add_var(2., Bound::TwoSided(-1., 1.), Some("x1".to_string()))
    .unwrap();

let x2 = prob
    .add_var(10., Bound::Upper(6.), Some("x2".to_string()))
    .unwrap();

let x3 = prob
    .add_var(0., Bound::Lower(0.), Some("x3".to_string()))
    .unwrap();

let x4 = prob
    .add_var(1., Bound::Fixed(0.), Some("x4".to_string()))
    .unwrap();

let x5 = prob
    .add_var(0., Bound::Free, Some("x5".to_string()))
    .unwrap();

prob.add_constraint(vec![(x1, 2.5), (x2, 3.5)], ConstraintOp::Gte, 5.)
    .unwrap();

prob.add_constraint(vec![(x2, 2.5), (x1, 4.5)], ConstraintOp::Lte, 1.)
    .unwrap();

prob.add_constraint(vec![(x3, -1.), (x4, -3.), (x5, -4.)], ConstraintOp::Eq, 2.)
    .unwrap();

println!("{}", prob);

let primal_solver = PrimalSimplexSolver::default();
let dual_solver = DualSimplexSolver::default();

let primal_result = primal_solver.solve(prob.clone()).unwrap();
let dual_result = dual_solver.solve(prob).unwrap();

if let SolverResult::Optimal(sol) = primal_result {
    println!("primal obj: {}", sol.obj());
    println!("primal opt point: {}", sol.x());
} else {
    panic!("should have an optimal point");
}

if let SolverResult::Optimal(sol) = dual_result {
    println!("dual obj: {}", sol.obj());
    println!("dual opt point: {}", sol.x());
} else {
    panic!("should have an optimal point");
}
```

The output is
```console
minimize
+ 2 x1 + 10 x2 + 1 x4

subject to
+ 2.5 x1 + 3.5 x2 ≥ 5
+ 2.5 x2 + 4.5 x1 ≤ 1
- 1 x3 - 3 x4 - 4 x5 = 2

with the bounds
-1 ≤ x1 ≤ 1
x2 ≤ 6
x3 ≥ 0
x4 = 0
x5 free

primal obj: 19.157894736842103
primal opt point:
  ┌                     ┐
  │ -0.9473684210526313 │
  │  2.1052631578947367 │
  │                   0 │
  │                   0 │
  │                -0.5 │
  └                     ┘

dual obj: 19.157894736842103
dual opt point:
  ┌                     ┐
  │ -0.9473684210526313 │
  │  2.1052631578947367 │
  │                   0 │
  │                   0 │
  │                -0.5 │
  └                     ┘
```

If the problem is infeasible or unbounded, then `solve` will return [`SolverResult::Infeasible`] or [`SolverResult::Unbounded`], respectively.
*/

mod error;
pub mod problem;
pub mod solver;
mod solvers;
mod standard_form;
mod util;

<<<<<<< HEAD
#[cfg(feature = "mps")]
mod parse_mps;

#[cfg(feature = "mps")]
pub use parse_mps::parse_mps;

pub use crate::dual::dual_simplex_solver::DualSimplexSolver;
=======
>>>>>>> 36f4c385
pub use crate::error::EllPError;
pub use crate::problem::{Bound, Constraint, ConstraintOp, Problem, Variable};
pub use crate::solver::{EllPResult, SolverResult};
pub use crate::solvers::dual::dual_simplex_solver::DualSimplexSolver;
pub use crate::solvers::primal::primal_simplex_solver::PrimalSimplexSolver;<|MERGE_RESOLUTION|>--- conflicted
+++ resolved
@@ -113,16 +113,12 @@
 mod standard_form;
 mod util;
 
-<<<<<<< HEAD
 #[cfg(feature = "mps")]
 mod parse_mps;
 
 #[cfg(feature = "mps")]
 pub use parse_mps::parse_mps;
 
-pub use crate::dual::dual_simplex_solver::DualSimplexSolver;
-=======
->>>>>>> 36f4c385
 pub use crate::error::EllPError;
 pub use crate::problem::{Bound, Constraint, ConstraintOp, Problem, Variable};
 pub use crate::solver::{EllPResult, SolverResult};
